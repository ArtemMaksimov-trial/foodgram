--- conflicted
+++ resolved
@@ -31,8 +31,6 @@
     search_fields = ('name', 'author__username')
     list_filter = ('tags',)
     inlines = [IngredientsRecipesInline, ]
-<<<<<<< HEAD
-=======
 
     def display_recipe_favorite(self, obj):
         count = Favorite.objects.filter(recipe=obj).count()
@@ -40,7 +38,6 @@
 
     display_recipe_favorite.short_description = (
         'Количесво добавлений в избранное')
->>>>>>> 842aec47
 
     def display_tags(self, obj):
         tags = []
